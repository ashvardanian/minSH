--- conflicted
+++ resolved
@@ -1,11 +1,8 @@
 .vscode
 __pycache__
 profile_output.txt
-<<<<<<< HEAD
 .venv/
 *.json
-=======
 *.txt
 *.csv
-*.egg-info
->>>>>>> 5e6859b1
+*.egg-info