from __future__ import annotations
import sys, math
<<<<<<< HEAD
import numpy as np                  # To compute sum[i] = num[i] + sum[i+1]
from heapq import *                 # Heap for the priority queue
from fenwick import FenwickTree     # To add and remove matches
from utils import *                 # Trivial helper functions
from typing import Callable, Tuple, Dict, List
=======
from heapq import heappush, heappop  # Heap for the priority queue
>>>>>>> d1c21d94
from collections import defaultdict

import numpy as np  # To compute sum[i] = num[i] + sum[i+1]
from fenwick import FenwickTree  # To add and remove matches

from utils import ceildiv, read_fasta_file, print_stats

h_dijkstra = lambda ij: 0  # Dijkstra's dummy heuristic


<<<<<<< HEAD
def build_seedh(A: str, B: str, k: int) -> Callable[[int], int]:
    """Builds the admissible seed heuristic for A and B with k-mers.
    
    The way this works is pretty simple: 
    1. You imagine that we will match A TO B (note that this is symmetric since otherwise there would be a
        shorter from B to A: shortest in either direction is the same and there is a 1:1 mapping between change
        sequences in either direction by reversal).
    2. You look at ORDERED and DISJOINT substrings of A - the "seeds" - as well as
        the set of ALL substrings (of the corresponding lengths) in B - the "kmers."
    3. A seed that is not present in a kmer MUST be changed by at least one character. There are likely more
        restrictions but this is a simple first pass.
    4. Sum from end to front of A to count at any point in A how many remaining seeds will need to be changed
        (if we are at that point in A - that suffix of a - then everything that remains needs to be changed if it
        was not in B at all).

    """
    assert k <= len(A) and k <= len(B) # Don't allow this

    seeds = [ A[i:i+k] for i in range(0, len(A)-k+1, k) ]           # O(n)   
    kmers = { B[j:j+k] for j in range(len(B)-k+1) }                 # O(nk), O(n) with rolling hash (Rabin-Karp)
    is_seed_missing = [ s not in kmers for s in seeds ] + [False]*2 # O(n)
    suffix_sum = np.cumsum(is_seed_missing[::-1])[::-1]             # O(n)
    return lambda ij, k=k: suffix_sum[ ceildiv(ij[0], k) ]          # O(1)

def build_seedh_for_pruning(A: str, B: str, k: int) -> Callable[[int], int]:
    """
    Build something analogous to build_seedh but I think the fenwick tree lets you change cumulative sums.
    """
    S = [ A[i:i+k] for i in range(0, len(A)-k+1, k) ] # Seeds
    K = defaultdict(set); [ K[B[j:j+k]].add(j) for j in range(len(B) - k + 1) ] # Kmers dict
    M = [ K[s] for s in range(len(S)) ] # Mapping (by index) from seed to set of kmers that match (their indices)

    # Fenwick tree lets you quickly find the sum of ranges of an array AND edit them
    # (think: better than just splitting array in middle recursively)
    misses = FenwickTree(len(S)+2); misses.init([not js for js in M] + [0]*2)
    
    # Calculate the cumulative sum TO the END using the Fenwick tree
    return lambda ij, k=k, M=M, misses=misses: \
        misses.range_sum( ceildiv(ij[0], k), len(misses) )

def next_states_with_cost(u, A, B):
    """Generates three states following curr (right, down, diagonal) with cost 0
    for match, 1 otherwise.
    
    This is just a helper to specifically know which node in the graph to go to 
    and which cost to associate with it.
    """
    return [ ((u[0] + 1, u[1]    ), 1),
             ((u[0],     u[1] + 1), 1),
             ((u[0] + 1, u[1] + 1), A[u[0]] != B[u[1]]) ]

def align(A: str, B: str, h: Callable[[Tuple[int, int], int]]) -> Dict[Tuple[int, int], int]:
    """
    Standard A* on the grid A x B using a given heuristic h.

    Input two strings A and B and a heuristic h. Heuristic is a callable from node to
    expected distance from node to target. The heuristic MUST be admissible (never over-estimate).

    Return the DP grid, but in the form of a dictionary that only includes the visited nodes. NOTE that the
    graph is of the form where (i, j) points to (i+1, j), (i, j+1), and (i+1, j+1) with costs 1, 1, and 0 | 1 (depending
    on whether there is a character match). It is a DAG.

    A* Algorithm works like this:
        - Maintain a heap queue of states whose priority is based on their "expected distance" (i.e. inversely proportional)
        - At each step pop the state with the lowest expected distance and go to its neighbors (push them onto the heap)
        (repeat...)
    Admissible heuristic guarantees that once we reach the ending node, we are done.

    There is an additional feature here which is pruning: TODO(Adriano) understand the pruning well.
    """
    start: Tuple[int, int] = (0, 0)              # Start state
    target: Tuple[int, int] = (len(A), len(B))   # Target state
    
    Q: List[Tuple[int, Tuple[int, int]]] = []                      # Priority queue with candidate states
    heappush(Q, (0, start))     # Push start state with priority 0
    g: Dict[Tuple[int, int], int] = { start: 0 }            # Cost of getting to each state
    
    A += '!'; B += '!'          # Barrier to avoid index out of bounds
=======
def build_seedh(A, B, k):
    """Builds the admissible seed heuristic for strings A and B with k-mers."""
    seeds = [A[i : i + k] for i in range(0, len(A) - k + 1, k)]  # O(n)
    kmers = {
        B[j : j + k] for j in range(len(B) - k + 1)
    }  # O(nk), O(n) with rolling hash (Rabin-Karp)
    is_seed_missing = [s not in kmers for s in seeds] + [False] * 2  # O(n)
    suffix_sum = np.cumsum(is_seed_missing[::-1])[::-1]  # O(n)
    return lambda ij, k=k: suffix_sum[ceildiv(ij[0], k)]  # O(1)


def build_seedh_for_pruning(A, B, k):
    S = [A[i : i + k] for i in range(0, len(A) - k + 1, k)]
    K = defaultdict(set)
    [K[B[j : j + k]].add(j) for j in range(len(B) - k + 1)]
    M = [K[s] for s in range(len(S))]
    misses = FenwickTree(len(S) + 2)
    misses.init([not js for js in M] + [0] * 2)

    return lambda ij, k=k, M=M, misses=misses: misses.range_sum(
        ceildiv(ij[0], k), len(misses)
    )


def next_states_with_cost(u, A, B):
    """Generates three states following curr (right, down, diagonal) with cost 0
    for match, 1 otherwise."""
    return [
        ((u[0] + 1, u[1]), 1),
        ((u[0], u[1] + 1), 1),
        ((u[0] + 1, u[1] + 1), A[u[0]] != B[u[1]]),
    ]


def align(A, B, h):
    """Standard A* on the grid A x B using a given heuristic h.

    :param A: string A
    :param B: string B
    :param h: heuristic function `h(ij) -> int`, where `ij` is a tuple of two integers
    :return: Result object with the cost to target, distance to target, and number of comparisons.
    """
    start = (0, 0)  # Start state
    target = (len(A), len(B))  # Target state
    Q = []  # Priority queue with candidate states
    heappush(Q, (0, start))  # Push start state with priority 0
    g = {start: 0}  # Cost of getting to each state
    A += "!"
    B += "!"  # Barrier to avoid index out of bounds
    comparisons = 0
>>>>>>> d1c21d94

    while Q:
        _, u = heappop(Q)  # Pop state u with lowest priority
        if u == target:
            return (
                g,  # costs dictionary
                g[(len(A) - 1, len(B) - 1)],  # distance from A to B
                comparisons,  # number of matrix cells evaluated
            )

        if u[0] > target[0] or u[1] > target[1]:
            continue  # Skip states after target

        if hasattr(h, "misses"):  # If the heuristic supports pruning
            if not u[0] % h.k:  # If expanding at the beginning of a seed
                s = u[0] // h.k
                if u[1] in h.M[s]:  # If the expanded state is a beginning of a match
                    h.M.remove(s, u[1])  # Remove match from M
                    assert len(h.M[s]) >= 0
                    # If no more matches for this seed, then increase the misses
                    if not h.M[s]:
                        assert not h.misses[s]
                        h.misses.add(s, +1)

        for v, edit_cost in next_states_with_cost(u, A, B):  # For all edges u->v
            new_cost_to_next = g[u] + edit_cost  # Try optimal path through u->v
            if v not in g or new_cost_to_next < g[v]:  # If new path is better
                g[v] = new_cost_to_next  # Update cost to v
                priority = new_cost_to_next + h(v)  # Compute priority
                heappush(Q, (priority, v))  # Push v with new priority
            comparisons += 1


if __name__ == "__main__":
    if len(sys.argv) != 3:
        print("Usage: python astar.py <A.fa> <A.fa>")
    else:
<<<<<<< HEAD
        # 1. Read the two files
        # 2. Pick a reasonable k
        # 3. Align it
        # 4. Print information about how many nodes were visited in the graph and the edit distance
        A, B   = map(read_fasta_file, sys.argv[1:3])
        k      = math.ceil(math.log(len(A), 4))
        h_seed = build_seedh(A, B, k)
        g      = align(A, B, h_seed)
        print_stats(A, B, k, g)
=======
        A, B = map(read_fasta_file, sys.argv[1:3])
        k = math.ceil(math.log(len(A), 4))
        h_seed = build_seedh(A, B, k)

        g_seed, distance_seed, comparisons_seed = align(A, B, h_seed)
        print_stats(A, B, k, g_seed)
>>>>>>> d1c21d94
<|MERGE_RESOLUTION|>--- conflicted
+++ resolved
@@ -1,14 +1,10 @@
 from __future__ import annotations
 import sys, math
-<<<<<<< HEAD
 import numpy as np                  # To compute sum[i] = num[i] + sum[i+1]
-from heapq import *                 # Heap for the priority queue
 from fenwick import FenwickTree     # To add and remove matches
 from utils import *                 # Trivial helper functions
 from typing import Callable, Tuple, Dict, List
-=======
 from heapq import heappush, heappop  # Heap for the priority queue
->>>>>>> d1c21d94
 from collections import defaultdict
 
 import numpy as np  # To compute sum[i] = num[i] + sum[i+1]
@@ -16,10 +12,9 @@
 
 from utils import ceildiv, read_fasta_file, print_stats
 
-h_dijkstra = lambda ij: 0  # Dijkstra's dummy heuristic
+h_dijkstra = lambda ij: 1  # Dijkstra's dummy heuristic
 
 
-<<<<<<< HEAD
 def build_seedh(A: str, B: str, k: int) -> Callable[[int], int]:
     """Builds the admissible seed heuristic for A and B with k-mers.
     
@@ -71,7 +66,7 @@
              ((u[0],     u[1] + 1), 1),
              ((u[0] + 1, u[1] + 1), A[u[0]] != B[u[1]]) ]
 
-def align(A: str, B: str, h: Callable[[Tuple[int, int], int]]) -> Dict[Tuple[int, int], int]:
+def align(A: str, B: str, h: Callable[[Tuple[int, int], int]]) -> Tuple[Dict[Tuple[int, int], int], Tuple[int, int], int]:
     """
     Standard A* on the grid A x B using a given heuristic h.
 
@@ -98,58 +93,8 @@
     g: Dict[Tuple[int, int], int] = { start: 0 }            # Cost of getting to each state
     
     A += '!'; B += '!'          # Barrier to avoid index out of bounds
-=======
-def build_seedh(A, B, k):
-    """Builds the admissible seed heuristic for strings A and B with k-mers."""
-    seeds = [A[i : i + k] for i in range(0, len(A) - k + 1, k)]  # O(n)
-    kmers = {
-        B[j : j + k] for j in range(len(B) - k + 1)
-    }  # O(nk), O(n) with rolling hash (Rabin-Karp)
-    is_seed_missing = [s not in kmers for s in seeds] + [False] * 2  # O(n)
-    suffix_sum = np.cumsum(is_seed_missing[::-1])[::-1]  # O(n)
-    return lambda ij, k=k: suffix_sum[ceildiv(ij[0], k)]  # O(1)
 
-
-def build_seedh_for_pruning(A, B, k):
-    S = [A[i : i + k] for i in range(0, len(A) - k + 1, k)]
-    K = defaultdict(set)
-    [K[B[j : j + k]].add(j) for j in range(len(B) - k + 1)]
-    M = [K[s] for s in range(len(S))]
-    misses = FenwickTree(len(S) + 2)
-    misses.init([not js for js in M] + [0] * 2)
-
-    return lambda ij, k=k, M=M, misses=misses: misses.range_sum(
-        ceildiv(ij[0], k), len(misses)
-    )
-
-
-def next_states_with_cost(u, A, B):
-    """Generates three states following curr (right, down, diagonal) with cost 0
-    for match, 1 otherwise."""
-    return [
-        ((u[0] + 1, u[1]), 1),
-        ((u[0], u[1] + 1), 1),
-        ((u[0] + 1, u[1] + 1), A[u[0]] != B[u[1]]),
-    ]
-
-
-def align(A, B, h):
-    """Standard A* on the grid A x B using a given heuristic h.
-
-    :param A: string A
-    :param B: string B
-    :param h: heuristic function `h(ij) -> int`, where `ij` is a tuple of two integers
-    :return: Result object with the cost to target, distance to target, and number of comparisons.
-    """
-    start = (0, 0)  # Start state
-    target = (len(A), len(B))  # Target state
-    Q = []  # Priority queue with candidate states
-    heappush(Q, (0, start))  # Push start state with priority 0
-    g = {start: 0}  # Cost of getting to each state
-    A += "!"
-    B += "!"  # Barrier to avoid index out of bounds
-    comparisons = 0
->>>>>>> d1c21d94
+    comparisons: int = 0 # Count amount of "work" done
 
     while Q:
         _, u = heappop(Q)  # Pop state u with lowest priority
@@ -187,7 +132,6 @@
     if len(sys.argv) != 3:
         print("Usage: python astar.py <A.fa> <A.fa>")
     else:
-<<<<<<< HEAD
         # 1. Read the two files
         # 2. Pick a reasonable k
         # 3. Align it
@@ -195,13 +139,5 @@
         A, B   = map(read_fasta_file, sys.argv[1:3])
         k      = math.ceil(math.log(len(A), 4))
         h_seed = build_seedh(A, B, k)
-        g      = align(A, B, h_seed)
-        print_stats(A, B, k, g)
-=======
-        A, B = map(read_fasta_file, sys.argv[1:3])
-        k = math.ceil(math.log(len(A), 4))
-        h_seed = build_seedh(A, B, k)
-
-        g_seed, distance_seed, comparisons_seed = align(A, B, h_seed)
-        print_stats(A, B, k, g_seed)
->>>>>>> d1c21d94
+        g, _, __      = align(A, B, h_seed)
+        print_stats(A, B, k, g)