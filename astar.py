from __future__ import annotations
import sys, math
import numpy as np  # To compute sum[i] = num[i] + sum[i+1]
from fenwick import FenwickTree  # To add and remove matches
from utils import *  # Trivial helper functions
from typing import Callable, Tuple, Dict, List
from heapq import heappush, heappop  # Heap for the priority queue
from collections import defaultdict

import numpy as np  # To compute sum[i] = num[i] + sum[i+1]
from fenwick import FenwickTree  # To add and remove matches

from utils import ceildiv, read_fasta_file, print_stats

h_dijkstra = lambda ij: 1  # Dijkstra's dummy heuristic


def build_straighest_zeroline_heuristic(
    A: str, B: str
) -> Callable[[Tuple[int, int]], int]:
    """
    Build the heuristic for the A* algorithm that gives a lower bound where if you are at (i, j) it assumes that you
    take a straight line down with slope -1 and then go straight right or down to the end. Which one you do depends on the
    values of i and j. If you are further to the right you will go down and if you are further down you will go right.

    How far you go is the distance of the smaller of those two.
    """
    return lambda ij: __straighest_zeroline_heuristic(ij[0], ij[1], len(A), len(B))


def __straighest_zeroline_heuristic(x: int, y: int, x_max: int, y_max: int) -> int:
    # TODO(Adriano) why the hell does it go over even by one when you control it to not? (look at the z foreach code)
    assert (
        x_max + 1 >= x and y_max + 1 >= y
    ), f"({x}, {y}) is not in the grid ({x_max}, {y_max})"
    if x == x_max + 1 or y == y_max + 1:
        return x_max + y_max + 1 + 1 # Super bad never go here

    dx = x_max - x
    dy = y_max - y
    # If we are equidistant (on the diagonal) then we will go diagnal => 0
    # If we are closer to the bottom then we will go right => dx > dy & then you use up dy first and then dx - dy going right
    # If we are closer to the right then we will go down => dy > dx & then you use up dx first and then dy - dx going down
    return abs(dx - dy)


def build_seedh(A: str, B: str, k: int) -> Callable[[int], int]:
    """Builds the admissible seed heuristic for A and B with k-mers.

    The way this works is pretty simple:
    1. You imagine that we will match A TO B (note that this is symmetric since otherwise there would be a
        shorter from B to A: shortest in either direction is the same and there is a 1:1 mapping between change
        sequences in either direction by reversal).
    2. You look at ORDERED and DISJOINT substrings of A - the "seeds" - as well as
        the set of ALL substrings (of the corresponding lengths) in B - the "kmers."
    3. A seed that is not present in a kmer MUST be changed by at least one character. There are likely more
        restrictions but this is a simple first pass.
    4. Sum from end to front of A to count at any point in A how many remaining seeds will need to be changed
        (if we are at that point in A - that suffix of a - then everything that remains needs to be changed if it
        was not in B at all).

    """
    assert k <= len(A) and k <= len(B)  # Don't allow this

    seeds = [A[i : i + k] for i in range(0, len(A) - k + 1, k)]  # O(n)
    kmers = {
        B[j : j + k] for j in range(len(B) - k + 1)
    }  # O(nk), O(n) with rolling hash (Rabin-Karp)
    is_seed_missing = [s not in kmers for s in seeds] + [False] * 2  # O(n)
    suffix_sum = np.cumsum(is_seed_missing[::-1])[::-1]  # O(n)
    return lambda ij, k=k: suffix_sum[ceildiv(ij[0], k)]  # O(1)


def build_seedh_for_pruning(A: str, B: str, k: int) -> Callable[[int], int]:
    """
    Build something analogous to build_seedh but I think the fenwick tree lets you change cumulative sums.
    """
    S = [A[i : i + k] for i in range(0, len(A) - k + 1, k)]  # Seeds
    K = defaultdict(set)
    [K[B[j : j + k]].add(j) for j in range(len(B) - k + 1)]  # Kmers dict
    M = [
        K[s] for s in range(len(S))
    ]  # Mapping (by index) from seed to set of kmers that match (their indices)

    # Fenwick tree lets you quickly find the sum of ranges of an array AND edit them
    # (think: better than just splitting array in middle recursively)
    misses = FenwickTree(len(S) + 2)
    misses.init([not js for js in M] + [0] * 2)

    # Calculate the cumulative sum TO the END using the Fenwick tree
    return lambda ij, k=k, M=M, misses=misses: misses.range_sum(
        ceildiv(ij[0], k), len(misses)
    )


def next_states_with_cost(u, A, B):
    """Generates three states following curr (right, down, diagonal) with cost 0
    for match, 1 otherwise.

    This is just a helper to specifically know which node in the graph to go to
    and which cost to associate with it.
    """
    return [
        z
        for z in [
            ((u[0] + 1, u[1]), 1),
            ((u[0], u[1] + 1), 1),
            ((u[0] + 1, u[1] + 1), A[u[0]] != B[u[1]]),
        ]
        if z[0][0] <= len(A) and z[0][1] <= len(B)
    ]


def align(
    A: str, B: str, h: Callable[[Tuple[int, int], int]]
) -> Tuple[Dict[Tuple[int, int], int], Tuple[int, int], int]:
    """
    Standard A* on the grid A x B using a given heuristic h.

    Input two strings A and B and a heuristic h. Heuristic is a callable from node to
    expected distance from node to target. The heuristic MUST be admissible (never over-estimate).

    Return the DP grid, but in the form of a dictionary that only includes the visited nodes. NOTE that the
    graph is of the form where (i, j) points to (i+1, j), (i, j+1), and (i+1, j+1) with costs 1, 1, and 0 | 1 (depending
    on whether there is a character match). It is a DAG.

<<<<<<< HEAD
    A* Algorithm works like this:
        - Maintain a heap queue of states whose priority is based on their "expected distance" (i.e. inversely proportional)
        - At each step pop the state with the lowest expected distance and go to its neighbors (push them onto the heap)
        (repeat...)
    Admissible heuristic guarantees that once we reach the ending node, we are done.

    There is an additional feature here which is pruning: TODO(Adriano) understand the pruning well.
=======
    :param A: string A
    :param B: string B
    :param h: heuristic function `h(ij) -> int`, where `ij` is a tuple of two integers
    :return: Result object with the cost to target, distance to target, and number of cells.
>>>>>>> 75d2c147
    """
    start: Tuple[int, int] = (0, 0)  # Start state
    target: Tuple[int, int] = (len(A), len(B))  # Target state

    Q: List[Tuple[int, Tuple[int, int]]] = []  # Priority queue with candidate states
    heappush(Q, (0, start))  # Push start state with priority 0
    g: Dict[Tuple[int, int], int] = {start: 0}  # Cost of getting to each state

    A += "!"
    B += "!"  # Barrier to avoid index out of bounds
<<<<<<< HEAD

    comparisons: int = 0  # Count amount of "work" done
=======
    cells = 0
>>>>>>> 75d2c147

    while Q:
        _, u = heappop(Q)  # Pop state u with lowest priority
        if u == target:
            return (
                g,  # costs dictionary
                g[(len(A) - 1, len(B) - 1)],  # distance from A to B
                cells,  # number of matrix cells evaluated
            )

        if u[0] > target[0] or u[1] > target[1]:
            if u[0] > target[0] + 1 or u[1] > target[1] + 1:
                raise RuntimeError # Should never reach here
            continue  # Skip states after target

        if hasattr(h, "misses"):  # If the heuristic supports pruning
            if not u[0] % h.k:  # If expanding at the beginning of a seed
                s = u[0] // h.k
                if u[1] in h.M[s]:  # If the expanded state is a beginning of a match
                    h.M.remove(s, u[1])  # Remove match from M
                    assert len(h.M[s]) >= 0
                    # If no more matches for this seed, then increase the misses
                    if not h.M[s]:
                        assert not h.misses[s]
                        h.misses.add(s, +1)

        cells += 1
        for v, edit_cost in next_states_with_cost(u, A, B):  # For all edges u->v
            new_cost_to_next = g[u] + edit_cost  # Try optimal path through u->v
            if v not in g or new_cost_to_next < g[v]:  # If new path is better
                g[v] = new_cost_to_next  # Update cost to v
                priority = new_cost_to_next + h(v)  # Compute priority
                heappush(Q, (priority, v))  # Push v with new priority


if __name__ == "__main__":
    if len(sys.argv) != 3:
        print("Usage: python astar.py <A.fa> <A.fa>")
    else:
        # 1. Read the two files
        # 2. Pick a reasonable k
        # 3. Align it
        # 4. Print information about how many nodes were visited in the graph and the edit distance
        A, B = map(read_fasta_file, sys.argv[1:3])
        # Uncomment to use the seed heuristic from the original:
        # (note we don't really use k)
        k = math.ceil(math.log(len(A), 4))
        # h_seed = build_seedh(A, B, k)
        # h_seed = build_seedh_for_pruning(A, B, k)
        h_seed = build_straighest_zeroline_heuristic(A, B)
        g, _, __ = align(A, B, h_seed)
        print_stats(A, B, k, g)<|MERGE_RESOLUTION|>--- conflicted
+++ resolved
@@ -124,7 +124,6 @@
     graph is of the form where (i, j) points to (i+1, j), (i, j+1), and (i+1, j+1) with costs 1, 1, and 0 | 1 (depending
     on whether there is a character match). It is a DAG.
 
-<<<<<<< HEAD
     A* Algorithm works like this:
         - Maintain a heap queue of states whose priority is based on their "expected distance" (i.e. inversely proportional)
         - At each step pop the state with the lowest expected distance and go to its neighbors (push them onto the heap)
@@ -132,12 +131,11 @@
     Admissible heuristic guarantees that once we reach the ending node, we are done.
 
     There is an additional feature here which is pruning: TODO(Adriano) understand the pruning well.
-=======
+
     :param A: string A
     :param B: string B
     :param h: heuristic function `h(ij) -> int`, where `ij` is a tuple of two integers
     :return: Result object with the cost to target, distance to target, and number of cells.
->>>>>>> 75d2c147
     """
     start: Tuple[int, int] = (0, 0)  # Start state
     target: Tuple[int, int] = (len(A), len(B))  # Target state
@@ -148,12 +146,7 @@
 
     A += "!"
     B += "!"  # Barrier to avoid index out of bounds
-<<<<<<< HEAD
-
-    comparisons: int = 0  # Count amount of "work" done
-=======
     cells = 0
->>>>>>> 75d2c147
 
     while Q:
         _, u = heappop(Q)  # Pop state u with lowest priority
