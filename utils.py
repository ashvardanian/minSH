--- conflicted
+++ resolved
@@ -25,9 +25,8 @@
 
 
 def generate_random_sequence(length):
-<<<<<<< HEAD
     """Generate a random DNA sequence of a given length."""
-    return ''.join(random.choice(nucleotides) for _ in range(length))
+    return "".join(random.choice(nucleotides) for _ in range(length))
 
 def apply_errors(A: str, e: float) -> str:
     """
@@ -39,14 +38,7 @@
         4. Delete the nucleotide with probability e/3
     }
     """
-    B = ''
-=======
-    return "".join(random.choice(nucleotides) for _ in range(length))
-
-
-def apply_errors(A, e):
     B = ""
->>>>>>> 905c2345
     for i in range(len(A)):
         if random.random() > e:
             B += A[i]  # No error
@@ -58,7 +50,6 @@
             B += ""  # Deletion
     return B
 
-<<<<<<< HEAD
 def save_fasta_file(file_name: str, description: str, sequence: str, line_length: int=50) -> None:
     """Save a fasta file from a given description and sequence."""
     with open(file_name, "w") as fasta_file:
@@ -70,17 +61,6 @@
     """
     Appears to draw a grid with the start and end nodes marked.
     """
-=======
-
-def save_fasta_file(file_name, description, sequence, line_length=50):
-    with open(file_name, "w") as fasta_file:
-        fasta_file.write(f"> {description}\n")
-        for i in range(0, len(sequence), line_length):
-            fasta_file.write(sequence[i : i + line_length] + "\n")
-
-
-def draw_exploration(target):
->>>>>>> 905c2345
     start = (0, 0)
     fig, ax = plt.subplots()
 
@@ -114,13 +94,8 @@
     plt.savefig("a_star_exploration.png", dpi=300)
     plt.show()
 
-<<<<<<< HEAD
 def print_stats(A: str, B: str, k: int, g: Dict[Tuple[int, int], int]) -> None:
     """Print for a given grid the edit distance and how many nodes were explored."""
-=======
-
-def print_stats(A, B, k, g):
->>>>>>> 905c2345
     target = (len(A), len(B))
     print(f"Aligning sequences with len(A)={len(A)}, k={k}:")
     print(f"Error rate: {100 * g[target] / len(A) :.2f}%")
