# Minimalistic Seed Heuristic for A*

_minSH_ is a short working implementation that aligns sequences $A$ and $B$ end to end using a minimal number of edit operations (substitutions, insertions and deletions). As a side effect, it computes the exact edit distance $ed(A,B)$ with near-linear scaling, given limited divergence $d=ed(A,B)/max(|A|, |B|)$. [`astar.py`](https://github.com/pesho-ivanov/minSeedHeuristic/blob/master/astar.py) (~50 loc) implements A* with seed heuristic $h_{seed}(i,j) = \Big| \big\\{ s \in Seeds_{\geq i} \mid  s \notin B \big\\} \Big|$ in a short and simple way:

```python
def build_seed_heuristic(A, B, k):
    """Builds the admissible seed heuristic for A and B with k-mers."""
    
    kmers = { B[j:j+k] for j in range(len(B)-k+1) }                 # O(nk): Index all kmers from B. O(n) with rolling hash
    seeds = [ A[i:i+k] for i in range(0, len(A)-k+1, k) ]           # O(n): Split A into non-overlapping seeds of length k.
    is_seed_missing = [ s not in kmers for s in seeds ]             # O(n): Is seed unseen in B, so >=1 edit must be made to align it.
    suffix_sum = np.cumsum(is_seed_missing[::-1])[::-1]             # O(n): How many of the remaining seeds have to be edited
    
    return lambda ij, k=k: suffix_sum[ ceildiv(ij[0], k) ]          # O(1): How many seeds starting after the current position i have to be edited?
```

Next, we just use the seed heuristic for a starndard A* on the alignment graph `A x B`:

```python
h_seed = build_seed_heuristic(A, B, k=log(len(A)))
astar(A, B, h_seed)
```

# Background

## Sequence alignment as a shortest path problem

We can look at aligning sequences A and B as a process of sequentially aligning longer and longer prefixes of $A$ ($A[\dots i]$) to prefixes of $B$ ($B[\dots j]$) by matching, substituting, inserting or deleting single letters (minimizing [edit distance](https://en.wikipedia.org/wiki/Edit_distance)). Thus, finding an alignment with a minimal number of edit operations is equivalent to finding a shortest path starting from node $s=(0,0)$ and ending at node $t=(|A|, |B|)$ in a graph of prefixes (also called _edit graph_ or _alignment graph_), where each edge corresponds to one operation (with cost $0$ for a match or $1$ otherwise). This graph representation enables us to apply general shortest path algorithms.

## Dijkstra's shortest path algorithm

The simplest algorithm we can use is Dijkstra's algorithm which finds a shortest path of length $d$ by sequentially exploring nodes $u$ by increasing distance $dist(s,u)$ from the start node $s$ and until expanding the end node $t$. The problem is that the search circles around $s$ regardless of where the target $t$ is, so in our 2D lattice graph the number of explored nodes with $dist(s,u) < d$ grows quadratically in $d$. For most data (e.g. genetic) the edit distance $d$ grows proportionally to $|s|$ and $|t|$, so the whole algorithm becomes quadratic which is practically infeasible for long sequences.

## A* algorithm

The A* algirthm is a generalization of Dijkstra's algorithm that explores the nodes $u$ not just by their distance from the start $dist(s,u)$ but also adding an estimation of the remaining distance to the target $dist(s,u) + h(u,t)$. This heuristic function $h(u,t)$ allows for a potentially very direct search towards the target but it has to be designed depending on specific knowledge of the graph/task to be:
1. [admissible](https://en.wikipedia.org/wiki/Admissible_heuristic) (i.e. to never exceed the remaining distance $d(u,t)$), or otherwise the found path may not be shortest.
2. accurate in estimating $dist(s,u)$, or otherwise the search will not be directly going to $t$
3. fast to be computed for each explored node, or otherwise, the A* algorithm will be slow in practice

## Usage

Prerequisites:
```
python3 -m venv .venv
source .venv/bin/activate
pip3 install -r requirements
```

Run tests first:`

```bash
<<<<<<< HEAD
python astar_test.py
```

`astar.py` takes `k` and a file with two strings (`A` and `B`), and returns the exact edit distance `ed(A,B)` between them:
```
python3 astar.py data/small_A.fa data/small_B.fa
=======
python test.py
```

`astar.py` takes `k` and a file with two strings (`A` and `B`), and returns the exact edit distance `ed(A,B)` between them:

```bash
python minsh/astar.py data/small_A.fa data/small_B.fa
>>>>>>> 5e6859b1
```

## TODO

Optimizations:

* rolling hash: for linear time precomputation
* greedy matching (aka sliding)
* pruning, using index trees

Presentation:

* visualization of the alignment (png, gif)
* interactivity for adding patches
* report stats
* benchmark

## Related work

_minSH_ is inspired by [minGPT](https://github.com/karpathy/minGPT) to be small, clean, interpretable and educational re-implementation of the recent aligning approach based on the [A* shortest path algorithm](https://en.wikipedia.org/wiki/A*_search_algorithm).

[Detailed Publications on A* for alignment](https://pesho-ivanov.github.io/#A*%20for%20optimal%20sequence%20alignment)

[AStarix](https://github.com/eth-sri/astarix) semi-global seq-to-graph aligner:

* [Ivanov et al., (RECOMB 2020)](https://link.springer.com/chapter/10.1007/978-3-030-45257-5_7) &mdash; Introduces A* with a trie for semi-global.
* [Ivanov et al., (RECOMB 2022)](https://www.biorxiv.org/content/10.1101/2021.11.05.467453) &mdash; Introduces SH for read alignment on general graph references using trie.

[A*PA](https://github.com/RagnarGrootKoerkamp/astar-pairwise-aligner) global seq-to-seq aligner:

* [Groot Koerkamp and Ivanov (preprint 2023)](https://www.biorxiv.org/content/10.1101/2022.09.19.508631) &mdash; Applies SH to global alignment (edit distance). Generalizes SH with chaining, inexact matches, gap costs (for higher error rates). Optimizes SH with pruning (for near-linear scaling with length), and A* with diagonal transition (for faster quadratic mode).
Licensed under the Mozilla Public License, Version 2.0. In short, you are free to use and abuse, but give it back to the community.

# Heuristic and Optimization Ideas
Look at `astar_heuristics.py` as well. Optimizations are incoming but may include cache-oblivious tiling and stencil, parallelization, linear algebraic optimizations, random algorithms, changes to the graph, etc... Really anything goes.<|MERGE_RESOLUTION|>--- conflicted
+++ resolved
@@ -50,14 +50,6 @@
 Run tests first:`
 
 ```bash
-<<<<<<< HEAD
-python astar_test.py
-```
-
-`astar.py` takes `k` and a file with two strings (`A` and `B`), and returns the exact edit distance `ed(A,B)` between them:
-```
-python3 astar.py data/small_A.fa data/small_B.fa
-=======
 python test.py
 ```
 
@@ -65,7 +57,6 @@
 
 ```bash
 python minsh/astar.py data/small_A.fa data/small_B.fa
->>>>>>> 5e6859b1
 ```
 
 ## TODO
