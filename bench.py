from enum import Enum
from dataclasses import dataclass
from itertools import product
from typing import Dict, List, Literal, Optional
from time import perf_counter
from collections import defaultdict
from glob import glob
import math
import random

import fire
import pandas as pd
from tqdm import tqdm
import numpy as np

from minsh.astar import h_dijkstra, align, build_seedh, build_seedh_for_pruning


class AlgorithmType(Enum):
    WAGNER_FISCHER = "Wagner-Fischer"
    DIJKSTRA = "Dijkstra"
    SEED = "Seed"
    SEED_PRUNING = "Seed Pruning"
<<<<<<< HEAD
    MULTI_K = "Multi-k"
=======
    ZERO_STRAIGHTLINE = "Zero Straightline"
>>>>>>> 63aa6123


@dataclass
class Result:
    matrix: np.ndarray
    distance: int
    cells: int


@dataclass
class BenchmarkResult:
    preprocessing_time: float
    run_time: float
    cells: int
    distance: int
    length_a: int
    length_b: int


def wagner_fisher(s1, s2) -> Result:
    # Create a matrix of size (len(s1)+1) x (len(s2)+1)
    matrix = np.zeros((len(s1) + 1, len(s2) + 1), dtype=int)

    # Initialize the first column and first row of the matrix
    for i in range(len(s1) + 1):
        matrix[i, 0] = i
    for j in range(len(s2) + 1):
        matrix[0, j] = j

    # Compute Levenshtein distance
    cells = 0
    for i in range(1, len(s1) + 1):
        for j in range(1, len(s2) + 1):
            substitution_cost = s1[i - 1] != s2[j - 1]
            matrix[i, j] = min(
                matrix[i - 1, j] + 1,  # Deletion
                matrix[i, j - 1] + 1,  # Insertion
                matrix[i - 1, j - 1] + substitution_cost,  # Substitution
            )
            cells += 1

    # Return the Levenshtein distance
    return Result(matrix, matrix[len(s1), len(s2)], cells)


def wrapped_dijkstra(A, B):
    return h_dijkstra


def wrapped_seed(A, B):
    k = math.ceil(math.log(len(A), 4))
    return build_seedh(A, B, k)


def wrapped_seed_prune(A, B):
    k = math.ceil(math.log(len(A), 4))
    return build_seedh_for_pruning(A, B, k)


<<<<<<< HEAD
def wrapped_multi_k(A, B):
    k = math.ceil(math.log(len(A), 4))
    h_value = np.full(len(A) + 2, 0)
    for j in range(2, k + 1):
        seeds = [A[i : i + j] for i in range(0, len(A) - j + 1, j)]  # O(n)
        kmers = {
            B[j : j + j] for j in range(len(B) - j + 1)
        }  # O(nk), O(n) with rolling hash (Rabin-Karp)
        is_seed_missing = [s not in kmers for s in seeds] + [False] * 2  # O(n)
        suffix_sum = np.cumsum(is_seed_missing[::-1])[::-1]  # O(n)
        # This is expanding suffix_sum so that the lookup
        # suffix_sum[ceildiv(ij[0], k)] becomes h_value[ij[0]].
        local_h_value = np.concatenate(
                ([suffix_sum[0]], np.repeat(suffix_sum[1:], j)))[:len(A) + 2]
        h_value = np.maximum(h_value, local_h_value)
    return lambda ij, k=k: h_value[ij[0]]  # O(1)
=======
def wrapped_straighest_zeroline_heuristic(A, B):
    """
    Build the heuristic for the A* algorithm that gives a lower bound where if you are at (i, j) it assumes that you
    take a straight line down with slope -1 and then go straight right or down to the end. Which one you do depends on the
    values of i and j. If you are further to the right you will go down and if you are further down you will go right.
    How far you go is the distance of the smaller of those two.
    """

    def logic(x: int, y: int, x_max: int, y_max: int) -> int:
        assert (
            x_max + 1 >= x and y_max + 1 >= y
        ), f"({x}, {y}) is not in the grid ({x_max}, {y_max})"
        if x == x_max + 1 or y == y_max + 1:
            return x_max + y_max + 1 + 1  # Super bad never go here

        dx = x_max - x
        dy = y_max - y
        # If we are equidistant (on the diagonal) then we will go diagnal => 0
        # If we are closer to the bottom then we will go right => dx > dy & then you use up dy first and then dx - dy going right
        # If we are closer to the right then we will go down => dy > dx & then you use up dx first and then dy - dx going down
        return abs(dx - dy)

    return lambda ij: logic(ij[0], ij[1], len(A), len(B))
>>>>>>> 63aa6123


def main(
    path: str,
    split: Literal["line", "whitespace"] = "line",
    jobs: Optional[int] = None,
    max_time: Optional[float] = None,
    min_length: Optional[int] = None,
):
    """Benchmarking script for the A* algorithm with different heuristics.

    :param path:        Path to the newline- or whitespace-delimited dataset file, or a GLOB pattern like `data/*.txt`
                        if you want to benchmark multiple datasets. Datasets can be downloaded from
                        https://github.com/rghilduta/human-chromosome-data-generator/tree/main/examples . The protein
                        dataset was generated using ./generate_chromosome_data.sh -r 50000 -l 1000
    :param split:       Tokenization method to split the dataset into strings. Either "line" or "whitespace".
    :param jobs:        Number of parallel string cells to perform. If not specified, all strings possible
                        pairs of strings from files will be evaluates.
    :param max_time:    Maximum time in seconds to spend on each algorithm. If not specified, all strings will be evaluated.
    :param min_length:  Minimum length of strings to consider. If not specified, all strings will be evaluated.
    """
    assert split in [
        "line",
        "whitespace",
    ], "Invalid split method. Use 'line' or 'whitespace'."
    datasets = glob(path) if "*" in path else [path]
    max_time = float(max_time) if max_time else None

    for dataset in datasets:
        print(f"- Running dataset: {dataset}")

        # Prepare a contain to assemble the results for the current dataset
        results_per_algo: Dict[AlgorithmType, List[BenchmarkResult]] = defaultdict(list)

        # Load the dataset and split it into whitespace or newline separated strings
        # > text = Str(File(dataset)) faster
        with open(dataset, "r") as f:
            text = f.read(1_000_000 * 64)
        tokens = text.splitlines() if split == "line" else text.split()
        if min_length:
            tokens = [s for s in tokens if len(s) > min_length]
        mean_length = np.mean([len(s.encode("utf8")) for s in tokens])
        print(f"-- Average token: {mean_length:.2f} bytes")

        # Random sample pairs from strings
        strings_a = random.sample(tokens, jobs) if jobs else tokens
        strings_b = random.sample(tokens, jobs) if jobs else tokens
        strings_pairs = (
            list(zip(strings_a, strings_b))
            if jobs
            else list(product(strings_a, strings_b))
        )

        # Run the baseline algo, aggregating all the results for the Wagner Fisher
        print(f"-- Running algorithm: Wagner-Fisher")
        algo = AlgorithmType.WAGNER_FISCHER
        algo_run_time = 0
        for a, b in tqdm(strings_pairs):
            # Normalize strings to be byte-string, whould be more efficient
            a_binary = a.encode("utf8")
            b_binary = b.encode("utf8")
            start_time = perf_counter()
            result = wagner_fisher(a_binary, b_binary)
            end_time = perf_counter()
            results_per_algo[algo].append(
                BenchmarkResult(
                    preprocessing_time=0,
                    run_time=end_time - start_time,
                    cells=result.cells,
                    distance=result.distance,
                    length_a=len(a_binary),
                    length_b=len(b_binary),
                )
            )

            # Don't waste too much time on bad algos ;)
            algo_run_time += end_time - start_time
            if max_time and algo_run_time > max_time:
                break

        # Log the number of evaluated cells as opposed to the total product of all lengths
        cells_eval = sum(r.cells for r in results_per_algo[algo])
        cells_totall = sum(r.length_a * r.length_b for r in results_per_algo[algo])
        print(
            f"--- {cells_eval:,} / {cells_totall:,} cells = {cells_eval / cells_totall:.2%}"
        )

        for heursitic_generator, algo in [
            (wrapped_straighest_zeroline_heuristic, AlgorithmType.ZERO_STRAIGHTLINE),
            (wrapped_dijkstra, AlgorithmType.DIJKSTRA),
            (wrapped_seed, AlgorithmType.SEED),
            (wrapped_seed_prune, AlgorithmType.SEED_PRUNING),
            (wrapped_multi_k, AlgorithmType.MULTI_K),
        ]:
            print(f"-- Running algorithm: {algo.name}")

            algo_run_time = 0
            for a, b in tqdm(strings_pairs):
                # Normalize strings to be byte-string, whould be more efficient
                a_binary = a.encode("utf8")
                b_binary = b.encode("utf8")
                prep_time = perf_counter()
                heuristic = heursitic_generator(a_binary, b_binary)
                start_time = perf_counter()
                states, distance, cells = align(a_binary, b_binary, heuristic)
                end_time = perf_counter()
                results_per_algo[algo].append(
                    BenchmarkResult(
                        preprocessing_time=start_time - prep_time,
                        run_time=end_time - start_time,
                        cells=cells,
                        distance=distance,
                        length_a=len(a_binary),
                        length_b=len(b_binary),
                    )
                )

                del states

                # Don't waste too much time on bad algos ;)
                algo_run_time += (end_time - start_time) + (start_time - prep_time)
                if max_time and algo_run_time > max_time:
                    break

            # Log the number of evaluated cells as opposed to the total product of all lengths
            cells_eval = sum(r.cells for r in results_per_algo[algo])
            cells_totall = sum(r.length_a * r.length_b for r in results_per_algo[algo])
            print(
                f"--- {cells_eval:,} / {cells_totall:,} cells = {cells_eval / cells_totall:.2%}"
            )

        # Print the results, save every result in a separate `.csv`
        aggregated_results = []
        for algo, results in results_per_algo.items():
            for result in results:
                aggregated_results.append(
                    {
                        "Algorithm": algo.name,
                        "Preprocessing Time": result.preprocessing_time,
                        "Run Time": result.run_time,
                        "Cells": result.cells,
                        "Distance": result.distance,
                        "Length A": result.length_a,
                        "Length B": result.length_b,
                    }
                )
        df = pd.DataFrame(aggregated_results)
        df.to_csv(f"{dataset}.csv", index=False)
        summary_statistics = df.groupby('Algorithm').agg({
            'Run Time': ['sum', 'mean', 'var'],
            'Cells': ['mean', 'var'],
            'Distance': ['mean', 'var']
        })
        print(summary_statistics)


if __name__ == "__main__":
    fire.Fire(main)<|MERGE_RESOLUTION|>--- conflicted
+++ resolved
@@ -21,11 +21,8 @@
     DIJKSTRA = "Dijkstra"
     SEED = "Seed"
     SEED_PRUNING = "Seed Pruning"
-<<<<<<< HEAD
     MULTI_K = "Multi-k"
-=======
     ZERO_STRAIGHTLINE = "Zero Straightline"
->>>>>>> 63aa6123
 
 
 @dataclass
@@ -85,7 +82,6 @@
     return build_seedh_for_pruning(A, B, k)
 
 
-<<<<<<< HEAD
 def wrapped_multi_k(A, B):
     k = math.ceil(math.log(len(A), 4))
     h_value = np.full(len(A) + 2, 0)
@@ -102,7 +98,7 @@
                 ([suffix_sum[0]], np.repeat(suffix_sum[1:], j)))[:len(A) + 2]
         h_value = np.maximum(h_value, local_h_value)
     return lambda ij, k=k: h_value[ij[0]]  # O(1)
-=======
+
 def wrapped_straighest_zeroline_heuristic(A, B):
     """
     Build the heuristic for the A* algorithm that gives a lower bound where if you are at (i, j) it assumes that you
@@ -126,7 +122,6 @@
         return abs(dx - dy)
 
     return lambda ij: logic(ij[0], ij[1], len(A), len(B))
->>>>>>> 63aa6123
 
 
 def main(
